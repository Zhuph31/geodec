# GeoDec: Enhancing Blockchain Resilience through Geospatial Validator Distribution

GeoDec aims to address the geographic concentration of validator nodes in existing blockchain networks, particularly in the context of PoS consensus mechanisms. The project involves the development of an emulator to analyze geospatial distribution, the design of a geospatial-aware proposer selection mechanism, and deploying the revised protocol for evaluation.

<<<<<<< HEAD
This repo is a fork of the original repo, served solely for the purpose of benchmarking cometbft performance.

## Usage
### Requirement
The use of this repo requires the installation of https://www.fabfile.org/index.html#welcome-to-fabric.

### Usage
To test cometbft performance using your own machines, settings, and cometbft code branch, make the following changes.
1. testdata/IP.txt: Change the content to the IPs of your machines
2. testdata/instances_ip.csv: Change the content to the IPs of your machines. Enter the internal IP two times if there is no external IP in your case.
3. settings.json: This JSON file contains the configuration for geodec. Modify the repo section to use your own cometbft code.

After modifying the required configuration, run ```fab remote cometbft``` to start the benchmark.

=======

## Get Started
You need to have hotstuff and cometbft on the main machine. \
This is required to create the node config files needed send it to instances.

For cometbft you can use the binary (light weight and easy) \
For hotstuff you need to clone the repo and install cargo rust\
The node config is same for hotstuff and bullshark

Clone the GeoDec repo and install the requirements
``` bash
git clone https://github.com/GeoDecConsensus/geodec.git
cd geodec
pip install -r requirements.txt
```

Clone hotstuff
``` bash
git clone https://github.com/GeoDecConsensus/hotstuff.git
```
Clone cometbft binary
``` bash
curl -LO  https://github.com/cometbft/cometbft/releases/download/v0.38.6/cometbft_0.38.6_linux_amd64.tar.gz
mkdir cometbft-dir
tar xvf cometbft_0.38.6_linux_amd64.tar.gz -C cometbft-dir
mv cometbft-dir/cometbft ./
rm -r cometbft_0.38.6_linux_amd64.tar.gz cometbft-dir
```

Install rust (non-interactive)
``` bash
curl --proto "=https" --tlsv1.2 -sSf https://sh.rustup.rs | sh -s -- -y
source $HOME/.cargo/env
rustup default stable
```

## Progress

**Emulator Development**
- [x] Develop HotStuff emulator
- [x] Extend emulator for Tendermint consensus mechanisms (like CometBFT)
- [x] Extend emulator for BullShark consensus mechanism
- [ ] Implement and improvise a modular and extensible code structure
    - [ ] Improve the cometbft benchmark by making changes in the forked repo
    - [ ] Improve code structure and documentation
- [ ] Get feedback from the community
- [ ] Improve emulator based on the feedback

### Vision
Success for GeoDec entails advancing geospatial decentralization in blockchain validator networks. The desired impact includes the development of a widely-used open-source emulator, an effective mechanism for geographically decentralized block proposers, and influential academic research. The goal is to set new standards for blockchain networks globally.
>>>>>>> 89ba8836

### References
- Motepalli, Shashank, and Hans-Arno Jacobsen. "Analyzing Geospatial Distribution in Blockchains." arXiv preprint arXiv:2305.17771 (2023).
- Nodetracker on Etherscan, https://etherscan.io/nodetracker, accessed 25th January 2024.
- Censorship pics, https://censorship.pics/, accessed 25th January 2024.

### Credits
Thanks to [Alberto Sonnino](https://github.com/asonnino) for the initial hotstuff benchmark.<|MERGE_RESOLUTION|>--- conflicted
+++ resolved
@@ -2,10 +2,8 @@
 
 GeoDec aims to address the geographic concentration of validator nodes in existing blockchain networks, particularly in the context of PoS consensus mechanisms. The project involves the development of an emulator to analyze geospatial distribution, the design of a geospatial-aware proposer selection mechanism, and deploying the revised protocol for evaluation.
 
-<<<<<<< HEAD
 This repo is a fork of the original repo, served solely for the purpose of benchmarking cometbft performance.
 
-## Usage
 ### Requirement
 The use of this repo requires the installation of https://www.fabfile.org/index.html#welcome-to-fabric.
 
@@ -17,59 +15,6 @@
 
 After modifying the required configuration, run ```fab remote cometbft``` to start the benchmark.
 
-=======
-
-## Get Started
-You need to have hotstuff and cometbft on the main machine. \
-This is required to create the node config files needed send it to instances.
-
-For cometbft you can use the binary (light weight and easy) \
-For hotstuff you need to clone the repo and install cargo rust\
-The node config is same for hotstuff and bullshark
-
-Clone the GeoDec repo and install the requirements
-``` bash
-git clone https://github.com/GeoDecConsensus/geodec.git
-cd geodec
-pip install -r requirements.txt
-```
-
-Clone hotstuff
-``` bash
-git clone https://github.com/GeoDecConsensus/hotstuff.git
-```
-Clone cometbft binary
-``` bash
-curl -LO  https://github.com/cometbft/cometbft/releases/download/v0.38.6/cometbft_0.38.6_linux_amd64.tar.gz
-mkdir cometbft-dir
-tar xvf cometbft_0.38.6_linux_amd64.tar.gz -C cometbft-dir
-mv cometbft-dir/cometbft ./
-rm -r cometbft_0.38.6_linux_amd64.tar.gz cometbft-dir
-```
-
-Install rust (non-interactive)
-``` bash
-curl --proto "=https" --tlsv1.2 -sSf https://sh.rustup.rs | sh -s -- -y
-source $HOME/.cargo/env
-rustup default stable
-```
-
-## Progress
-
-**Emulator Development**
-- [x] Develop HotStuff emulator
-- [x] Extend emulator for Tendermint consensus mechanisms (like CometBFT)
-- [x] Extend emulator for BullShark consensus mechanism
-- [ ] Implement and improvise a modular and extensible code structure
-    - [ ] Improve the cometbft benchmark by making changes in the forked repo
-    - [ ] Improve code structure and documentation
-- [ ] Get feedback from the community
-- [ ] Improve emulator based on the feedback
-
-### Vision
-Success for GeoDec entails advancing geospatial decentralization in blockchain validator networks. The desired impact includes the development of a widely-used open-source emulator, an effective mechanism for geographically decentralized block proposers, and influential academic research. The goal is to set new standards for blockchain networks globally.
->>>>>>> 89ba8836
-
 ### References
 - Motepalli, Shashank, and Hans-Arno Jacobsen. "Analyzing Geospatial Distribution in Blockchains." arXiv preprint arXiv:2305.17771 (2023).
 - Nodetracker on Etherscan, https://etherscan.io/nodetracker, accessed 25th January 2024.
