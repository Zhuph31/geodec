--- conflicted
+++ resolved
@@ -3,17 +3,9 @@
         "hotstuff": {
             "bench_params": {
                 "faults": 0,
-<<<<<<< HEAD
-                "nodes": [
-                    4
-                ],
-                "rate": [
-                    20000
-                ],
-=======
                 "nodes": [4],
                 "rate": [10000],
->>>>>>> f8797670
+
                 "tx_size": 512,
                 "duration": 300,
                 "runs": 1
@@ -35,17 +27,8 @@
         "cometbft": {
             "bench_params": {
                 "faults": 0,
-<<<<<<< HEAD
-                "nodes": [
-                    4
-                ],
-                "rate": [
-                    20000
-                ],
-=======
                 "nodes": [4],
                 "rate": [10000],
->>>>>>> f8797670
                 "tx_size": 512,
                 "duration": 300,
                 "runs": 1
